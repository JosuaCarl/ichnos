import sys

from src.models.CarbonRecord import CarbonRecord
from src.Constants import *
from src.utils.Parsers import parse_arguments, parse_ci_intervals
from src.utils.TimeUtils import extract_tasks_by_hour, to_timestamp
from src.utils.FileWriters import write_trace_file, write_summary_file

# Functions
def linear_power_model(cpu_usage, min_watts, max_watts):
    return min_watts + cpu_usage * (max_watts - min_watts)

<<<<<<< HEAD
=======

# map from argument to power model
def get_power_model(model_name):
    models = {
        "linear": linear_power_model, 

    }

    if model_name not in models:
        return linear_power_model
    else:
        return models[model_name]


def to_timestamp(ms):
    return time.datetime.fromtimestamp(float(ms) / 1000.0, tz=time.timezone.utc)


def get_ci_file_data(filename):
    with open(filename, 'r') as file:
        raw = file.readlines()
        header = [val.strip() for val in raw[0].split(",")]
        data = raw[1:]

    return (header, data)


def parse_ci_intervals(filename):
    (header, data) = get_ci_file_data(filename)

    date_i = header.index("date")
    start_i = header.index("start")
    value_i = header.index("actual")

    ci_map = {}

    for row in data:
        parts = row.split(",")
        date = parts[date_i]
        month_day = '/'.join([val.zfill(2) for val in date.split('-')[-2:]])
        key = month_day + '-' + parts[start_i]
        value = float(parts[value_i])
        ci_map[key] = value

    return ci_map


def parse_trace_file(filepath):
    with open(filepath, 'r') as file:
        lines = [line.rstrip() for line in file]

    header = lines[0]
    records = []

    for line in lines[1:]:
        trace_record = TraceRecord(header, line, DELIMITER)
        records.append(trace_record)

    return records


def print_usage_exit():
    usage = "Ichnos: python -m src.scripts.CarbonFootprint <trace-name> <ci-value|ci-file-name> <min-watts> <max-watts> <? pue=1.0> <? memory-coeff=0.392>"
    print(usage)
    exit(-1)


def get_carbon_record(record: TraceRecord):
    return record.make_carbon_record()


def get_tasks_by_hour_with_overhead(start_hour, end_hour, tasks):
    tasks_by_hour = {}
    overheads = []
    runtimes = []

    step = 60 * 60 * 1000  # 60 minutes in ms
    i = start_hour - step  # start an hour before to be safe

    while i <= end_hour:
        data = [] 
        hour_overhead = 0

        for task in tasks: 
            start = int(task.get_start())
            complete = int(task.get_complete())
            # full task is within this hour
            if start >= i and complete <= i + step:
                data.append(task)
                runtimes.append(complete - start)
            # task ends within this hour (but starts in a previous hour)
            elif complete > i and complete < i + step and start < i:
                # add task from start of this hour until end of hour
                partial_task = copy.deepcopy(task)
                partial_task.set_start(i)
                partial_task.set_realtime(complete - i)
                data.append(partial_task)
                runtimes.append(complete - i)
            # task starts within this hour (but ends in a later hour) -- OVERHEAD
            elif start > i and start < i + step and complete > i + step: 
                # add task from start to end of this hour
                partial_task = copy.deepcopy(task)
                partial_task.set_complete(i + step)
                partial_task.set_realtime(i + step - start)
                data.append(partial_task)
                if (i + step - start) > hour_overhead:  # get the overhead for the longest task that starts now but ends later
                    hour_overhead = i + step - start
                runtimes.append(i + step - start)
            # task starts before hour and ends after this hour
            elif start < i and complete > i + step:
                partial_task = copy.deepcopy(task)
                partial_task.set_start(i)
                partial_task.set_complete(i + step)
                partial_task.set_realtime(step)
                data.append(partial_task)
                runtimes.append(step)

        tasks_by_hour[i] = data
        overheads.append(hour_overhead)
        i += step

    # task_overall_runtime = sum(runtimes)

    return (tasks_by_hour, overheads)


def to_closest_hour_ms(original):
    ts = to_timestamp(original)

    if ts.minute >= 30:
        if ts.hour + 1 == 24:
            # ts = ts.replace(hour=0, minute=0, second=0, microsecond=0, day=ts.day+1)
            ts = ts + time.timedelta(days=1)
            ts = ts.replace(hour=0, minute=0, second=0, microsecond=0)
        else:
            ts = ts.replace(second=0, microsecond=0, minute=0, hour=ts.hour+1)
    else:
        ts = ts.replace(second=0, microsecond=0, minute=0)

    return int(ts.timestamp() * 1000)  # closest hour in ms


def get_tasks_by_hour(tasks):
    starts = []
    ends = []

    for task in tasks:
        starts.append(int(task.get_start()))
        ends.append(int(task.get_complete()))

    earliest = min(starts)
    latest = max(ends)
    earliest_hh = to_closest_hour_ms(earliest)  
    latest_hh = to_closest_hour_ms(latest)

    return get_tasks_by_hour_with_overhead(earliest_hh, latest_hh, tasks)


def extract_tasks_by_hour(filename):
    if len(filename.split(".")) > 1:
        filename = filename.split(".")[-2]

    records = parse_trace_file(f"data/trace/{filename}.{FILE}")
    data_records = []

    for record in records:
        data = get_carbon_record(record)
        data_records.append(data)

    return get_tasks_by_hour(data_records)


>>>>>>> 31a1cf45
# Estimate Energy Consumption using CCF Methodology
def estimate_task_energy_consumption_ccf(task: CarbonRecord, min_watts, max_watts, memory_coefficient):
    # Time (h)
    time = task.get_realtime() / 1000 / 3600  # convert from ms to h
    # Number of Cores (int)
    no_cores = task.get_core_count()
    # CPU Usage (%)
    cpu_usage = task.get_cpu_usage() / (100.0 * no_cores)
    # Memory (GB)
    memory = task.get_memory() / 1073741824  # memory reported in bytes  https://www.nextflow.io/docs/latest/metrics.html 
    # Core Energy Consumption (without PUE)
    core_consumption = time * linear_power_model(cpu_usage, min_watts, max_watts) * 0.001  # convert from W to kW
    # Memory Power Consumption (without PUE)
    memory_consumption = memory * memory_coefficient * time * 0.001  # convert from W to kW
    # Overall and Memory Consumption (kWh) (without PUE)
    return (core_consumption, memory_consumption)


# Estimate Carbon Footprint using CCF Methodology
def calculate_carbon_footprint_ccf(tasks_by_hour, ci, pue: float, min_watts, max_watts, memory_coefficient, check_node_memory=False):
    total_energy = 0.0
    total_energy_pue = 0.0
    total_memory_energy = 0.0
    total_memory_energy_pue = 0.0
    total_carbon_emissions = 0.0
    records = []
    node_memory_used = []

    for hour, tasks in tasks_by_hour.items():
        if len(tasks) > 0:
            if isinstance(ci, float):
                ci_val = ci
            else:
                hour_ts = to_timestamp(hour)
                hh = str(hour_ts.hour).zfill(2)
                month = str(hour_ts.month).zfill(2)
                day = str(hour_ts.day).zfill(2)
                mm = str(hour_ts.minute).zfill(2)
                ci_key = f'{month}/{day}-{hh}:{mm}'
                ci_val = ci[ci_key] 

            if check_node_memory:
                starts = []
                ends = []

                for task in tasks:
                    starts.append(int(task.get_start()))
                    ends.append(int(task.get_complete()))

                earliest = min(starts)
                latest = max(ends)
                realtime = (latest - earliest) / 1000 / 3600  # convert from ms to h 
                node_memory_used.append((realtime, ci_val))

            for task in tasks:
                (energy, memory) = estimate_task_energy_consumption_ccf(task, min_watts, max_watts, memory_coefficient)
                energy_pue = energy * pue
                memory_pue = memory * pue
                task_footprint = (energy_pue + memory_pue) * ci_val
                task.set_energy(energy_pue)
                task.set_co2e(task_footprint)
                task.set_avg_ci(ci_val)
                total_energy += energy
                total_energy_pue += energy_pue
                total_memory_energy += memory
                total_memory_energy_pue += memory_pue
                total_carbon_emissions += task_footprint
                records.append(task)

    return ((total_energy, total_energy_pue, total_memory_energy, total_memory_energy_pue, total_carbon_emissions, node_memory_used), records)

<<<<<<< HEAD
=======

def get_hours(arr):
    hours = []
    prev = arr[0]
    i = 1

    while i < len(arr):
        if not (prev + 1 == arr[i]):  # if not consecutive, workflow halts and resumes
            hours.append(i - 1)  # add the overhead for the previous hour which will not finish by this hour
        prev = arr[i]
        i += 1

    return hours


def check_if_float(value):
    return value.replace('.', '').isnumeric()


def parse_arguments(args):
    if len(args) != 4 and len(args) != 6 and len(args) != 8:
        print_usage_exit()

    arguments = {}
    arguments[TRACE] = args[0]

    if check_if_float(args[1]):
        arguments[CI] = float(args[1])
    else:
        arguments[CI] = args[1]

    arguments[MIN_WATTS] = float(args[2])
    arguments[MAX_WATTS] = float(args[3])

    if len(args) == 6:
        arguments[PUE] = float(args[4])
        arguments[MEMORY_COEFFICIENT] = float(args[5])
    elif len(args) == 8:
        arguments[PUE] = float(args[4])
        arguments[MEMORY_COEFFICIENT] = float(args[5])
        arguments[RESERVED_MEMORY] = float(args[6])
        arguments[NUM_OF_NODES] = int(args[7])
    else:
        arguments[PUE] = DEFAULT_PUE_VALUE
        arguments[MEMORY_COEFFICIENT] = DEFAULT_MEMORY_POWER_DRAW

    return arguments


def write_trace_file(folder, trace_file, records):
    output_file_name = f"{folder}/{trace_file}-trace.csv"

    with open(output_file_name, "w") as file:
        file.write(f"{HEADERS}\n")

        for record in records:
            file.write(f"{record}\n")


def write_summary_file(folder, trace_file, content):
    output_file_name = f"{folder}/{trace_file}-summary.txt"

    with open(output_file_name, "w") as file:
        file.write(content)


def write_trace_and_detailed_report(folder, trace_file, records, content):
    output_file_name = f"{folder}/{trace_file}-detailed-summary.txt"
    whole_tasks = {}

    for record in records:
        curr_id = record.get_id()
        if curr_id in whole_tasks:
            present = whole_tasks[curr_id]
            whole_tasks[curr_id].set_co2e(present.get_co2e() + record.get_co2e())
            whole_tasks[curr_id].set_energy(present.get_energy() + record.get_energy())
            whole_tasks[curr_id].set_avg_ci(f'{present.get_avg_ci()}|{record.get_avg_ci()}')
            whole_tasks[curr_id].set_realtime(present.get_realtime() + record.get_realtime())
        else:
            whole_tasks[curr_id] = record

    records = whole_tasks.values()
    write_trace_file(folder, trace_file, records)

    sorted_records = sorted(records, key=lambda r: (-r.get_co2e(), -r.get_energy(), -r.get_realtime()))
    sorted_records_par = sorted(records, key=lambda r: (-r.get_energy(), -r.get_realtime()))

    with open(output_file_name, "w") as file:
        file.write(f'Detailed Report for {trace_file}\n')
        file.write('\nTop 10 Tasks - ranked by footprint, energy and realtime:\n')
        for record in sorted_records[:10]:
            file.write(record.get_name() + ':' + record.get_id() + '\n')

        file.write('\nTop 10 Tasks - ranked by energy and realtime:\n')
        for record in sorted_records_par[:10]:
            file.write(record.get_name() + ':' + record.get_id() + '\n')

        diff = set(sorted_records[:10]).difference(set(sorted_records_par[:10]))

        if len(diff) == 0:
            file.write('\nThe top 10 tasks with the largest energy and realtime have the largest footprint.\n')
        else:
            file.write('\nThe following tasks have one of the top 10 largest footprints, but not the highest energy or realtime...\n')
            file.write(', '.join([record.get_name() + ':' + record.get_id() for record in diff]))


>>>>>>> 31a1cf45
def main(arguments):
    # Data
    workflow = arguments[TRACE]
    pue = arguments[PUE]

    if MIN_WATTS in arguments and MAX_WATTS in arguments:
        min_watts = arguments[MIN_WATTS]
        max_watts = arguments[MAX_WATTS]

    memory_coefficient = arguments[MEMORY_COEFFICIENT]
    (tasks_by_hour, _) = extract_tasks_by_hour(workflow)

    summary = ""
    summary += "Carbon Footprint Trace:\n"
    summary += f"- carbon-intensity: {arguments[CI]}\n"
    summary += f"- power-usage-effectiveness: {pue}\n"
    summary += f"- min to max watts: {min_watts}W to {max_watts}W\n"
    summary += f"- memory-power-draw: {memory_coefficient}\n"

    if isinstance(arguments[CI], float):
        ci = arguments[CI]
    else:
        ci_filename = f"data/intensity/{arguments[CI]}.{FILE}"
        ci = parse_ci_intervals(ci_filename)

    check_reserved_memory_flag = RESERVED_MEMORY in arguments

    (cf, records) = calculate_carbon_footprint_ccf(tasks_by_hour, ci, pue, min_watts, max_watts, memory_coefficient, check_reserved_memory_flag)
    cpu_energy, cpu_energy_pue, mem_energy, mem_energy_pue, carbon_emissions, node_memory_usage = cf

    summary += "\nCloud Carbon Footprint Method:\n"
    summary += f"- Energy Consumption (exc. PUE): {cpu_energy}kWh\n"
    summary += f"- Energy Consumption (inc. PUE): {cpu_energy_pue}kWh\n"
    summary += f"- Memory Energy Consumption (exc. PUE): {mem_energy}kWh\n"
    summary += f"- Memory Energy Consumption (inc. PUE): {mem_energy_pue}kWh\n"
    summary += f"- Carbon Emissions: {carbon_emissions}gCO2e"

    print(f"Carbon Emissions: {carbon_emissions}gCO2e")

    if check_reserved_memory_flag:
        total_res_mem_energy = 0
        total_res_mem_emissions = 0

        for realtime, ci_val in node_memory_usage:
            res_mem_energy = (arguments[RESERVED_MEMORY] * memory_coefficient * realtime * 0.001) * arguments[NUM_OF_NODES]  # convert from W to kW
            total_res_mem_energy += res_mem_energy
            total_res_mem_emissions += res_mem_energy * ci_val

        total_energy = total_res_mem_energy + cpu_energy + mem_energy
        res_report = f"Reserved Memory Energy Consumption: {total_res_mem_energy}kWh"
        res_ems_report = f"Reserved Memory Carbon Emissions: {total_res_mem_emissions}gCO2e"
        energy_split_report = f"% CPU [{((cpu_energy / total_energy) * 100):.2f}%] | % Memory [{(((total_res_mem_energy + mem_energy) / total_energy) * 100):.2f}%]"
        summary += f"\n{res_report}\n"
        summary += f"{res_ems_report}\n"
        summary += f"{energy_split_report}\n"
        print(res_report)
        print(energy_split_report)

    if TASK_FLAG:
        time = 0

        for _, tasks in tasks_by_hour.items():
            for task in tasks:
                time += task.get_realtime()

        hours = time
        summary += f"\nTask Runtime: {hours}ms\n"


    # Report Summary
    if isinstance(ci, float):
        ci = str(int(ci))
    else:
        ci = arguments[CI]

    write_summary_file("output", workflow + "-" + ci, summary)
    write_trace_and_detailed_report("output", workflow + "-" + ci, records, summary)

    return (summary, carbon_emissions)


def get_carbon_footprint(command):
    arguments = parse_arguments(command.split(' '))
    return main(arguments)


# Main Script
if __name__ == '__main__':
    # Parse Arguments
    args = sys.argv[1:]
    arguments = parse_arguments(args)
    main(arguments)<|MERGE_RESOLUTION|>--- conflicted
+++ resolved
@@ -10,181 +10,6 @@
 def linear_power_model(cpu_usage, min_watts, max_watts):
     return min_watts + cpu_usage * (max_watts - min_watts)
 
-<<<<<<< HEAD
-=======
-
-# map from argument to power model
-def get_power_model(model_name):
-    models = {
-        "linear": linear_power_model, 
-
-    }
-
-    if model_name not in models:
-        return linear_power_model
-    else:
-        return models[model_name]
-
-
-def to_timestamp(ms):
-    return time.datetime.fromtimestamp(float(ms) / 1000.0, tz=time.timezone.utc)
-
-
-def get_ci_file_data(filename):
-    with open(filename, 'r') as file:
-        raw = file.readlines()
-        header = [val.strip() for val in raw[0].split(",")]
-        data = raw[1:]
-
-    return (header, data)
-
-
-def parse_ci_intervals(filename):
-    (header, data) = get_ci_file_data(filename)
-
-    date_i = header.index("date")
-    start_i = header.index("start")
-    value_i = header.index("actual")
-
-    ci_map = {}
-
-    for row in data:
-        parts = row.split(",")
-        date = parts[date_i]
-        month_day = '/'.join([val.zfill(2) for val in date.split('-')[-2:]])
-        key = month_day + '-' + parts[start_i]
-        value = float(parts[value_i])
-        ci_map[key] = value
-
-    return ci_map
-
-
-def parse_trace_file(filepath):
-    with open(filepath, 'r') as file:
-        lines = [line.rstrip() for line in file]
-
-    header = lines[0]
-    records = []
-
-    for line in lines[1:]:
-        trace_record = TraceRecord(header, line, DELIMITER)
-        records.append(trace_record)
-
-    return records
-
-
-def print_usage_exit():
-    usage = "Ichnos: python -m src.scripts.CarbonFootprint <trace-name> <ci-value|ci-file-name> <min-watts> <max-watts> <? pue=1.0> <? memory-coeff=0.392>"
-    print(usage)
-    exit(-1)
-
-
-def get_carbon_record(record: TraceRecord):
-    return record.make_carbon_record()
-
-
-def get_tasks_by_hour_with_overhead(start_hour, end_hour, tasks):
-    tasks_by_hour = {}
-    overheads = []
-    runtimes = []
-
-    step = 60 * 60 * 1000  # 60 minutes in ms
-    i = start_hour - step  # start an hour before to be safe
-
-    while i <= end_hour:
-        data = [] 
-        hour_overhead = 0
-
-        for task in tasks: 
-            start = int(task.get_start())
-            complete = int(task.get_complete())
-            # full task is within this hour
-            if start >= i and complete <= i + step:
-                data.append(task)
-                runtimes.append(complete - start)
-            # task ends within this hour (but starts in a previous hour)
-            elif complete > i and complete < i + step and start < i:
-                # add task from start of this hour until end of hour
-                partial_task = copy.deepcopy(task)
-                partial_task.set_start(i)
-                partial_task.set_realtime(complete - i)
-                data.append(partial_task)
-                runtimes.append(complete - i)
-            # task starts within this hour (but ends in a later hour) -- OVERHEAD
-            elif start > i and start < i + step and complete > i + step: 
-                # add task from start to end of this hour
-                partial_task = copy.deepcopy(task)
-                partial_task.set_complete(i + step)
-                partial_task.set_realtime(i + step - start)
-                data.append(partial_task)
-                if (i + step - start) > hour_overhead:  # get the overhead for the longest task that starts now but ends later
-                    hour_overhead = i + step - start
-                runtimes.append(i + step - start)
-            # task starts before hour and ends after this hour
-            elif start < i and complete > i + step:
-                partial_task = copy.deepcopy(task)
-                partial_task.set_start(i)
-                partial_task.set_complete(i + step)
-                partial_task.set_realtime(step)
-                data.append(partial_task)
-                runtimes.append(step)
-
-        tasks_by_hour[i] = data
-        overheads.append(hour_overhead)
-        i += step
-
-    # task_overall_runtime = sum(runtimes)
-
-    return (tasks_by_hour, overheads)
-
-
-def to_closest_hour_ms(original):
-    ts = to_timestamp(original)
-
-    if ts.minute >= 30:
-        if ts.hour + 1 == 24:
-            # ts = ts.replace(hour=0, minute=0, second=0, microsecond=0, day=ts.day+1)
-            ts = ts + time.timedelta(days=1)
-            ts = ts.replace(hour=0, minute=0, second=0, microsecond=0)
-        else:
-            ts = ts.replace(second=0, microsecond=0, minute=0, hour=ts.hour+1)
-    else:
-        ts = ts.replace(second=0, microsecond=0, minute=0)
-
-    return int(ts.timestamp() * 1000)  # closest hour in ms
-
-
-def get_tasks_by_hour(tasks):
-    starts = []
-    ends = []
-
-    for task in tasks:
-        starts.append(int(task.get_start()))
-        ends.append(int(task.get_complete()))
-
-    earliest = min(starts)
-    latest = max(ends)
-    earliest_hh = to_closest_hour_ms(earliest)  
-    latest_hh = to_closest_hour_ms(latest)
-
-    return get_tasks_by_hour_with_overhead(earliest_hh, latest_hh, tasks)
-
-
-def extract_tasks_by_hour(filename):
-    if len(filename.split(".")) > 1:
-        filename = filename.split(".")[-2]
-
-    records = parse_trace_file(f"data/trace/{filename}.{FILE}")
-    data_records = []
-
-    for record in records:
-        data = get_carbon_record(record)
-        data_records.append(data)
-
-    return get_tasks_by_hour(data_records)
-
-
->>>>>>> 31a1cf45
 # Estimate Energy Consumption using CCF Methodology
 def estimate_task_energy_consumption_ccf(task: CarbonRecord, min_watts, max_watts, memory_coefficient):
     # Time (h)
@@ -256,115 +81,6 @@
 
     return ((total_energy, total_energy_pue, total_memory_energy, total_memory_energy_pue, total_carbon_emissions, node_memory_used), records)
 
-<<<<<<< HEAD
-=======
-
-def get_hours(arr):
-    hours = []
-    prev = arr[0]
-    i = 1
-
-    while i < len(arr):
-        if not (prev + 1 == arr[i]):  # if not consecutive, workflow halts and resumes
-            hours.append(i - 1)  # add the overhead for the previous hour which will not finish by this hour
-        prev = arr[i]
-        i += 1
-
-    return hours
-
-
-def check_if_float(value):
-    return value.replace('.', '').isnumeric()
-
-
-def parse_arguments(args):
-    if len(args) != 4 and len(args) != 6 and len(args) != 8:
-        print_usage_exit()
-
-    arguments = {}
-    arguments[TRACE] = args[0]
-
-    if check_if_float(args[1]):
-        arguments[CI] = float(args[1])
-    else:
-        arguments[CI] = args[1]
-
-    arguments[MIN_WATTS] = float(args[2])
-    arguments[MAX_WATTS] = float(args[3])
-
-    if len(args) == 6:
-        arguments[PUE] = float(args[4])
-        arguments[MEMORY_COEFFICIENT] = float(args[5])
-    elif len(args) == 8:
-        arguments[PUE] = float(args[4])
-        arguments[MEMORY_COEFFICIENT] = float(args[5])
-        arguments[RESERVED_MEMORY] = float(args[6])
-        arguments[NUM_OF_NODES] = int(args[7])
-    else:
-        arguments[PUE] = DEFAULT_PUE_VALUE
-        arguments[MEMORY_COEFFICIENT] = DEFAULT_MEMORY_POWER_DRAW
-
-    return arguments
-
-
-def write_trace_file(folder, trace_file, records):
-    output_file_name = f"{folder}/{trace_file}-trace.csv"
-
-    with open(output_file_name, "w") as file:
-        file.write(f"{HEADERS}\n")
-
-        for record in records:
-            file.write(f"{record}\n")
-
-
-def write_summary_file(folder, trace_file, content):
-    output_file_name = f"{folder}/{trace_file}-summary.txt"
-
-    with open(output_file_name, "w") as file:
-        file.write(content)
-
-
-def write_trace_and_detailed_report(folder, trace_file, records, content):
-    output_file_name = f"{folder}/{trace_file}-detailed-summary.txt"
-    whole_tasks = {}
-
-    for record in records:
-        curr_id = record.get_id()
-        if curr_id in whole_tasks:
-            present = whole_tasks[curr_id]
-            whole_tasks[curr_id].set_co2e(present.get_co2e() + record.get_co2e())
-            whole_tasks[curr_id].set_energy(present.get_energy() + record.get_energy())
-            whole_tasks[curr_id].set_avg_ci(f'{present.get_avg_ci()}|{record.get_avg_ci()}')
-            whole_tasks[curr_id].set_realtime(present.get_realtime() + record.get_realtime())
-        else:
-            whole_tasks[curr_id] = record
-
-    records = whole_tasks.values()
-    write_trace_file(folder, trace_file, records)
-
-    sorted_records = sorted(records, key=lambda r: (-r.get_co2e(), -r.get_energy(), -r.get_realtime()))
-    sorted_records_par = sorted(records, key=lambda r: (-r.get_energy(), -r.get_realtime()))
-
-    with open(output_file_name, "w") as file:
-        file.write(f'Detailed Report for {trace_file}\n')
-        file.write('\nTop 10 Tasks - ranked by footprint, energy and realtime:\n')
-        for record in sorted_records[:10]:
-            file.write(record.get_name() + ':' + record.get_id() + '\n')
-
-        file.write('\nTop 10 Tasks - ranked by energy and realtime:\n')
-        for record in sorted_records_par[:10]:
-            file.write(record.get_name() + ':' + record.get_id() + '\n')
-
-        diff = set(sorted_records[:10]).difference(set(sorted_records_par[:10]))
-
-        if len(diff) == 0:
-            file.write('\nThe top 10 tasks with the largest energy and realtime have the largest footprint.\n')
-        else:
-            file.write('\nThe following tasks have one of the top 10 largest footprints, but not the highest energy or realtime...\n')
-            file.write(', '.join([record.get_name() + ':' + record.get_id() for record in diff]))
-
-
->>>>>>> 31a1cf45
 def main(arguments):
     # Data
     workflow = arguments[TRACE]
